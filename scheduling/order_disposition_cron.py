--- conflicted
+++ resolved
@@ -37,11 +37,7 @@
     # Get the logger for this task
     logger = logging.getLogger(LOGGER_NAME)
 
-<<<<<<< HEAD
-    rpcurl = os.environ.get('ESPA_API')
-=======
-    rpcurl = proc_cfg.get('processing', 'espa_xmlrpc')
->>>>>>> 705719d7
+    rpcurl = proc_cfg.get('processing', 'ESPA_API')
     server = None
 
     # Create a server object if the rpcurl seems valid
@@ -51,11 +47,7 @@
 
         server = api_interface.api_connect(rpcurl)
     else:
-<<<<<<< HEAD
-        raise Exception('Missing or invalid environment variable ESPA_API')
-=======
-        raise Exception('Missing or invalid XMLRPC URL')
->>>>>>> 705719d7
+        raise Exception('Missing or invalid API URL')
 
     # Verify the API is up
     if server is None:
