--- conflicted
+++ resolved
@@ -18,22 +18,12 @@
 import sys
 import logging
 import json
-<<<<<<< HEAD
-=======
-import xmlrpclib
-import urllib
 import commands
->>>>>>> 705719d7
 from datetime import datetime
 from argparse import ArgumentParser
 from functools import partial
 
-<<<<<<< HEAD
 import api_interface
-import settings
-
-LOGGER_NAME = 'espa.cron.ondemand'
-=======
 
 from config_utils import get_cfg_file_path, retrieve_cfg
 
@@ -41,7 +31,6 @@
 LOGGER_NAME = 'espa.cron.ondemand'
 CRON_CFG_FILENAME = 'cron.conf'
 PROC_CFG_FILENAME = 'processing.conf'
->>>>>>> 705719d7
 
 
 def execute_cmd(cmd):
@@ -178,11 +167,7 @@
                     ' is below {0}'.format(job_limit))
         return
 
-<<<<<<< HEAD
-    rpcurl = os.environ.get('ESPA_API')
-=======
-    rpcurl = proc_cfg.get('processing', 'espa_xmlrpc')
->>>>>>> 705719d7
+    rpcurl = proc_cfg.get('processing', 'espa_api')
     server = None
 
     # Create a server object if the rpcurl seems valid
@@ -192,11 +177,7 @@
 
         server = api_interface.api_connect(rpcurl)
     else:
-<<<<<<< HEAD
         raise Exception('Missing or invalid environment variable ESPA_API')
-=======
-        raise Exception('Missing or invalid XMLRPC URL')
->>>>>>> 705719d7
 
     home_dir = os.environ.get('HOME')
     hadoop_executable = os.path.join(home_dir, 'bin/hadoop/bin/hadoop')
